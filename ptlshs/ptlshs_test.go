package ptlshs

import (
	"bytes"
	"context"
	"crypto/rand"
	"crypto/tls"
	"fmt"
	"io"
	"net"
	"sync"
	"testing"

	"github.com/stretchr/testify/assert"
	"github.com/stretchr/testify/require"

	"github.com/getlantern/tlsmasq/internal/testutil"
	"github.com/getlantern/tlsutil"
)

func TestListenAndDial(t *testing.T) {
	t.Parallel()

	var (
		secret               [52]byte
		clientMsg, serverMsg = "hello from the client", "hello from the server"
	)
	_, err := rand.Read(secret[:])
	require.NoError(t, err)

	origin, err := tls.Listen("tcp", "localhost:0", &tls.Config{Certificates: []tls.Certificate{cert}})
	require.NoError(t, err)
	dialOrigin := func(_ context.Context) (net.Conn, error) {
		return net.Dial("tcp", origin.Addr().String())
	}

	originErr := make(chan error, 1)
	go func() {
		originErr <- func() error {
			conn, err := origin.Accept()
			if err != nil {
				return fmt.Errorf("accept error: %w", err)
			}
			if err := conn.(*tls.Conn).Handshake(); err != nil {
				return fmt.Errorf("handshake error: %w", err)
			}
			return nil
		}()
	}()

	dialerCfg := DialerConfig{
		Handshaker: StdLibHandshaker{
			Config: &tls.Config{InsecureSkipVerify: true},
		},
		Secret: secret,
	}
	listenerCfg := ListenerConfig{DialOrigin: dialOrigin, Secret: secret}

	l, err := Listen("tcp", "localhost:0", listenerCfg)
	require.NoError(t, err)
	defer l.Close()

	rcvdClientMsg := make(chan string, 1)
	listenerErr := make(chan error, 1)
	go func() {
		listenerErr <- func() error {
			conn, err := l.Accept()
			if err != nil {
				return fmt.Errorf("accept error: %w", err)
			}
			defer conn.Close()

			b := make([]byte, len(clientMsg))
			n, err := conn.Read(b)
			if err != nil {
				return fmt.Errorf("read error: %w", err)
			}
			rcvdClientMsg <- string(b[:n])

			if _, err = conn.Write([]byte(serverMsg)); err != nil {
				return fmt.Errorf("write error: %w", err)
			}
			return nil
		}()
	}()

	rcvdServerMsg, dialErr := func() (string, error) {
		conn, err := Dial("tcp", l.Addr().String(), dialerCfg)
		if err != nil {
			return "", fmt.Errorf("dial error: %w", err)
		}
		defer conn.Close()

		if _, err := conn.Write([]byte(clientMsg)); err != nil {
			return "", fmt.Errorf("write error: %w", err)
		}

		b := make([]byte, len(serverMsg))
		n, err := conn.Read(b)
		if err != nil {
			return "", fmt.Errorf("read error: %w", err)
		}
		return string(b[:n]), nil
	}()

	if allPassed(
		assert.NoError(t, dialErr),
		assert.NoError(t, <-listenerErr),
		assert.NoError(t, <-originErr),
	) {
		assert.Equal(t, clientMsg, <-rcvdClientMsg)
		assert.Equal(t, serverMsg, rcvdServerMsg)
	}
}

// TestSessionResumption ensures that ptlshs is compatible with TLS session resumption.
func TestSessionResumption(t *testing.T) {
	t.Parallel()

	var secret [52]byte
	_, err := rand.Read(secret[:])
	require.NoError(t, err)

	origin, err := tls.Listen("tcp", "localhost:0", &tls.Config{Certificates: []tls.Certificate{cert}})
	require.NoError(t, err)
	dialOrigin := func(_ context.Context) (net.Conn, error) {
		return net.Dial("tcp", origin.Addr().String())
	}

	originErr := make(chan error, 1)
	go func() {
		originErr <- func() error {
			for i := 0; i < 2; i++ {
				conn, err := origin.Accept()
				if err != nil {
					return fmt.Errorf("accept error for connection %d: %w", i, err)
				}
				defer conn.Close()
				if err := conn.(*tls.Conn).Handshake(); err != nil {
					return fmt.Errorf("handshake error for connection %d: %w", i, err)
				}
			}
			return nil
		}()
	}()

	handshaker := &resumptionCheckingHandshaker{
		Config: &tls.Config{
			InsecureSkipVerify: true,
			ClientSessionCache: tls.NewLRUClientSessionCache(10),
			MaxVersion:         tls.VersionTLS12,
		},
	}
	dialerCfg := DialerConfig{secret, handshaker, 0}
	listenerCfg := ListenerConfig{DialOrigin: dialOrigin, Secret: secret}

	l, err := Listen("tcp", "localhost:0", listenerCfg)
	require.NoError(t, err)
	defer l.Close()

	listenerErr := make(chan error, 1)
	go func() {
		listenerErr <- func() error {
			for i := 0; i < 2; i++ {
				conn, err := l.Accept()
				if err != nil {
					return fmt.Errorf("accept error for connection %d: %w", i, err)
				}
				defer conn.Close()

				if err := conn.(Conn).Handshake(); err != nil {
					return fmt.Errorf("handshake error for connection %d: %w", i, err)
				}
			}
			return nil
		}()
	}()

	dialErr := func() error {
		conn, err := Dial("tcp", l.Addr().String(), dialerCfg)
		if err != nil {
			return fmt.Errorf("dial error for connection 1: %w", err)
		}
		defer conn.Close()

		if err := conn.(Conn).Handshake(); err != nil {
			return fmt.Errorf("handshake error for connection 1: %w", err)
		}
		if err := conn.Close(); err != nil {
			return fmt.Errorf("close error for connection 1: %w", err)
		}

		// Dial a new connection with the same config. This should resume our session.
		conn, err = Dial("tcp", l.Addr().String(), dialerCfg)
		if err != nil {
			return fmt.Errorf("dial error for connection 2: %w", err)
		}
		defer conn.Close()

		if err := conn.(Conn).Handshake(); err != nil {
			return fmt.Errorf("handshake error for connection 2: %w", err)
		}
		return nil
	}()

	if allPassed(
		assert.NoError(t, dialErr),
		assert.NoError(t, <-listenerErr),
		assert.NoError(t, <-originErr),
	) {
		require.True(t, handshaker.resumedLastHandshake)
	}
}

func TestSignalReplay(t *testing.T) {
	t.Parallel()

	var (
		secret               [52]byte
		serverMsg, originMsg = "hello from the real server", "hello from the origin"
	)

	_, err := rand.Read(secret[:])
	require.NoError(t, err)

	origin, err := tls.Listen("tcp", "localhost:0", &tls.Config{Certificates: []tls.Certificate{cert}})
	require.NoError(t, err)
	dialOrigin := func(_ context.Context) (net.Conn, error) {
		return net.Dial("tcp", origin.Addr().String())
	}

	originErr := make(chan error, 1)
	go func() {
		originErr <- func() error {
			for i := 0; i < 2; i++ {
				conn, err := origin.Accept()
				if err != nil {
					return fmt.Errorf("accept error for connection %d: %w", i, err)
				}
				defer conn.Close()

				if err := conn.(*tls.Conn).Handshake(); err != nil {
					return fmt.Errorf("handshake error for connection %d: %w", i, err)
				}
				if _, err = conn.Write([]byte(originMsg)); err != nil {
					return fmt.Errorf("write error for connection %d: %w", i, err)
				}
			}
			return nil
		}()
	}()

	// We capture the encrypted signal by watching the bytes going in and out of the server. We use
	// some knowledge of the protocol and secret to identify the signal, but this could conceivably
	// be done without this information.
	var (
		encryptedSignalChan = make(chan []byte, 1)
		serverHello         *tlsutil.ServerHello
		serverHelloMu       sync.Mutex // only necessary to appease the race detector
	)
	onServerWrite := func(b []byte) error {
		serverHelloMu.Lock()
		defer serverHelloMu.Unlock()
		if serverHello != nil {
			return nil
		}
		var err error
		serverHello, err = tlsutil.ParseServerHello(b)
		if err != nil {
			return fmt.Errorf("failure parsing server hello in onServerWrite: %w", err)
		}
		return nil
	}
	onServerRead := func(b []byte) error {
		serverHelloMu.Lock()
		defer serverHelloMu.Unlock()
		if serverHello == nil {
			return nil
		}

		seq, iv, err := deriveSeqAndIV(serverHello.Random)
		if err != nil {
			return fmt.Errorf("failed to dervice seq and IV in onServerRead: %w", err)
		}

		connState, err := tlsutil.NewConnectionState(
			serverHello.Version, serverHello.Suite, secret, iv, seq)
		if err != nil {
			return fmt.Errorf("failed to create new connection state in onServerRead: %w", err)
		}

		r := bytes.NewReader(b)
		unprocessedBuf := new(bufferList)
		for r.Len() > 0 || unprocessedBuf.len() > 0 {
			signalStart := len(b) - r.Len() - unprocessedBuf.len()
			record, unprocessed, err := tlsutil.ReadRecord(io.MultiReader(unprocessedBuf, r), connState)
			if unprocessed != nil {
				unprocessedBuf.prepend(unprocessed)
			}
			if err != nil {
				// Assume this wasn't the signal.
				continue
			}
			if _, err := parseClientSignal(record); err != nil {
				// Assume this wasn't the signal.
				continue
			}
			signalEnd := len(b) - r.Len() - unprocessedBuf.len()
			encryptedSignalChan <- b[signalStart:signalEnd]
		}
		return nil
	}

	_l, err := net.Listen("tcp", "localhost:0")
	require.NoError(t, err)

	listenerCfg := ListenerConfig{DialOrigin: dialOrigin, Secret: secret}
	l := WrapListener(mitmListener{_l, onServerRead, onServerWrite}, listenerCfg)
	defer l.Close()

<<<<<<< HEAD
	done := make(chan struct{})
	defer close(done)
	go func() {
		for i := 0; i < 2; i++ {
			conn, err := l.Accept()
			require.NoError(t, err)
			go func() {
				// Avoid polluting test output by ensuring blocked I/O is cleaned up.
				<-done
				conn.Close()
			}()
			go func() {
				// Try to write, but don't check for write errors. This message will only make it to
				// the client if our replay detection is broken. We would see it in a check below.
				conn.Write([]byte(serverMsg))
			}()
		}
=======
	listenerErr := make(chan error, 1)
	go func() {
		listenerErr <- func() error {
			for i := 0; i < 2; i++ {
				conn, err := l.Accept()
				if err != nil {
					return fmt.Errorf("accept error for connection %d: %w", i, err)
				}
				go func() {
					// Try to write, but don't check for write errors. This message will only make it to
					// the client if our replay detection is broken. We would see it in a check below.
					conn.Write([]byte(serverMsg))
					conn.Close()
				}()
			}
			return nil
		}()
>>>>>>> 4018c920
	}()

	rcvdFromOrigin, dialErr := func() (string, error) {
		// Dial once so that our callbacks pick up the signal.
		dialerCfg := DialerConfig{
			Handshaker: StdLibHandshaker{&tls.Config{InsecureSkipVerify: true}},
			Secret:     secret,
		}
		conn, err := Dial("tcp", l.Addr().String(), dialerCfg)
		if err != nil {
			return "", fmt.Errorf("dial error for first connection: %w", err)
		}
		if err := conn.(Conn).Handshake(); err != nil {
			return "", fmt.Errorf("handshake error for first connection: %w", err)
		}
		defer conn.Close()

		encryptedSignal := <-encryptedSignalChan

		// Now we dial again, but with a standard TLS dialer. This should get proxied through to the
		// TLS listener.
		conn, err = tls.DialWithDialer(
			&net.Dialer{},
			"tcp", l.Addr().String(),
			&tls.Config{InsecureSkipVerify: true})
		if err != nil {
			return "", fmt.Errorf("dial error for second connection: %w", err)
		}

		// Now the server should be waiting for the completion signal. We replay the signal from before
		// and see how the server responds.
		if _, err := conn.Write(encryptedSignal); err != nil {
			return "", fmt.Errorf("write error for second connection: %w", err)
		}

		b := make([]byte, len(originMsg))
		n, err := conn.Read(b)
		if err != nil {
			return "", fmt.Errorf("read error for second connection: %w", err)
		}
		return string(b[:n]), nil
	}()

	if allPassed(
		assert.NoError(t, dialErr),
		assert.NoError(t, <-listenerErr),
		assert.NoError(t, <-originErr),
	) {
		require.Equal(t, originMsg, rcvdFromOrigin)
	}
}

// TestPostHandshakeData ensures that tlsmasq connections are resilient to origins sending data
// after the handshake has completed. This data should not make it to the client as this would
// constitute unexpected data and could disrupt the next phase of the connection.
func TestPostHandshakeData(t *testing.T) {
	t.Parallel()

	var (
		secret               [52]byte
		clientMsg, serverMsg = "hello from the client", "hello from the server"
	)
	_, err := rand.Read(secret[:])
	require.NoError(t, err)

	origin, err := tls.Listen("tcp", "localhost:0", &tls.Config{Certificates: []tls.Certificate{cert}})
	require.NoError(t, err)
	dialOrigin := func(_ context.Context) (net.Conn, error) {
		return net.Dial("tcp", origin.Addr().String())
	}

	originErr := make(chan error, 1)
	go func() {
		originErr <- func() error {
			conn, err := origin.Accept()
			if err != nil {
				return fmt.Errorf("accept error: %w", err)
			}
			if err := conn.(*tls.Conn).Handshake(); err != nil {
				return fmt.Errorf("handshake error: %w", err)
			}
			// Immediately send some data.
			if _, err := conn.Write([]byte("some nonsense from the origin")); err != nil {
				return fmt.Errorf("write error: %w", err)
			}
			return nil
		}()
	}()

	dialerCfg := DialerConfig{
		Handshaker: StdLibHandshaker{
			Config: &tls.Config{
				InsecureSkipVerify: true,
				Renegotiation:      tls.RenegotiateFreelyAsClient,
			},
		},
		Secret: secret,
	}
	listenerCfg := ListenerConfig{DialOrigin: dialOrigin, Secret: secret}

	l, err := Listen("tcp", "localhost:0", listenerCfg)
	require.NoError(t, err)
	defer l.Close()

	rcvdFromClient := make(chan string, 1)
	listenerErr := make(chan error, 1)
	go func() {
		listenerErr <- func() error {
			conn, err := l.Accept()
			if err != nil {
				return fmt.Errorf("accept error: %w", err)
			}
			defer conn.Close()

			b := make([]byte, len(clientMsg))
			n, err := conn.Read(b)
			if err != nil {
				return fmt.Errorf("read error: %w", err)
			}
			rcvdFromClient <- string(b[:n])

			if _, err := conn.Write([]byte(serverMsg)); err != nil {
				return fmt.Errorf("write error: %w", err)
			}
			return nil
		}()
	}()

	rcvdFromServer, dialErr := func() (string, error) {
		conn, err := Dial("tcp", l.Addr().String(), dialerCfg)
		if err != nil {
			return "", fmt.Errorf("dial error: %w", err)
		}
		defer conn.Close()

		if _, err := conn.Write([]byte(clientMsg)); err != nil {
			return "", fmt.Errorf("write error: %w", err)
		}

		b := make([]byte, len(serverMsg))
		n, err := conn.Read(b)
		if err != nil {
			return "", fmt.Errorf("read error: %w", err)
		}
		return string(b[:n]), nil
	}()

	if allPassed(
		assert.NoError(t, dialErr),
		assert.NoError(t, <-listenerErr),
		assert.NoError(t, <-originErr),
	) {
		assert.Equal(t, clientMsg, <-rcvdFromClient)
		// This is where we would see the unexpected data from the origin (wrapped in a TLS record).
		assert.Equal(t, serverMsg, rcvdFromServer)
	}
}

// TestPostHandshakeInjection ensures that the connection is closed if garbage data is injected
// between the origin's ServerFinished messaged and the server's completion signal. Otherwise, a bad
// actor could inject such garbage data to determine whether a connection is a tlsmasq connection.
func TestPostHandshakeInjection(t *testing.T) {
	t.Parallel()

	// We will set up a connection between a client, a server, and a masqueraded origin. We will
	// inject garbage data into the server-to-client connection, between the origin's ServerFinished
	// message and the server's completion signal. This should cause the client and server to have
	// different transcripts and the client should notice this when it checks the MAC in the
	// server's completion signal.

	// Not the theoretical maximum, but the maximum allowed by all ciphers supported by tlsutil.
	const maxTLSPayloadSize = 1150
	var (
		secret         [52]byte
		injectorSecret [52]byte
		injectorIV     [16]byte
		injectorSeq    [8]byte
	)
	for _, b := range [][]byte{secret[:], injectorSecret[:], injectorIV[:], injectorSeq[:]} {
		_, err := rand.Read(b)
		require.NoError(t, err)
	}
	injectorState, err := tlsutil.NewConnectionState(
		tls.VersionTLS12, tls.TLS_CHACHA20_POLY1305_SHA256, injectorSecret, injectorIV, injectorSeq)
	require.NoError(t, err)

	origin, err := tls.Listen("tcp", "localhost:0", &tls.Config{Certificates: []tls.Certificate{cert}})
	require.NoError(t, err)
	dialOrigin := func(_ context.Context) (net.Conn, error) {
		return net.Dial("tcp", origin.Addr().String())
	}

	originErr := make(chan error, 1)
	go func() {
		originErr <- func() error {
			conn, err := origin.Accept()
			if err != nil {
				return fmt.Errorf("accept error: %w", err)
			}
			defer conn.Close()
			if err := conn.(*tls.Conn).Handshake(); err != nil {
				return fmt.Errorf("handshake error: %w", err)
			}
			return nil
		}()
	}()

	dialerCfg := DialerConfig{
		Handshaker: StdLibHandshaker{
			Config: &tls.Config{InsecureSkipVerify: true},
		},
		Secret: secret,
	}
	listenerCfg := ListenerConfig{DialOrigin: dialOrigin, Secret: secret}

	_client, _server := testutil.BufferedPipe()

	// When we see the client signal, we block the server's read and inject garbage into the client
	// side of the connection.
	var (
		serverHello   *tlsutil.ServerHello
		serverHelloMu sync.Mutex // only necessary to appease the race detector

		serverReadBuf = new(bufferList)
	)
	onServerWrite := func(b []byte) error {
		serverHelloMu.Lock()
		defer serverHelloMu.Unlock()
		if serverHello != nil {
			return nil
		}
		var err error
		serverHello, err = tlsutil.ParseServerHello(b)
		if err != nil {
			return fmt.Errorf("failure parsing server hello in onServerWrite: %w", err)
		}
		return nil
	}
	onServerRead := func(b []byte) error {
		serverHelloMu.Lock()
		defer serverHelloMu.Unlock()
		if serverHello == nil {
			return nil
		}

		seq, iv, err := deriveSeqAndIV(serverHello.Random)
		if err != nil {
			return fmt.Errorf("failed to dervice seq and IV in onServerRead: %w", err)
		}

		connState, err := tlsutil.NewConnectionState(
			serverHello.Version, serverHello.Suite, secret, iv, seq)
		if err != nil {
			return fmt.Errorf("failed to create new connection state in onServerRead: %w", err)
		}

		r := bytes.NewReader(b)
		totalUnprocessed := r.Len() + serverReadBuf.len()
		for r.Len() > 0 || serverReadBuf.len() > 0 {
			record, unprocessed, err := tlsutil.ReadRecord(io.MultiReader(serverReadBuf, r), connState)
			if unprocessed != nil {
				serverReadBuf.prepend(unprocessed)
			}
			if r.Len()+serverReadBuf.len() == totalUnprocessed {
				// The input slice does not contain a full record. Wait for the next read.
				return nil
			}
			totalUnprocessed = r.Len() + serverReadBuf.len()
			if err != nil {
				// Assume this wasn't the signal.
				continue
			}
			if _, err := parseClientSignal(record); err != nil {
				// Assume this wasn't the signal.
				continue
			}

			// Now we know that the current read contains the client signal. Inject our garbage data
			// before the server can send its own signal. If the garbage data is not in a TLS
			// record, the client connection may hang (as it awaits the rest of the data in the
			// "record"). This is acceptable as far as we're concerned, but makes testing harder.
			// So we send the garbage data in a record encrypted with a different set of parameters.
			// The client will still get the garbage data, but not hang.
			_, err = tlsutil.WriteRecord(_server, randomData(t, maxTLSPayloadSize), injectorState)
			if err != nil {
				return fmt.Errorf("failed to write record in onServerRead: %w", err)
			}
		}
		return nil
	}

	client := Client(_client, dialerCfg)
	server := Server(mitm(_server, onServerRead, onServerWrite), listenerCfg)
	defer server.Close()
	defer client.Close()

	serverErr := make(chan error, 1)
	go func() { serverErr <- server.Handshake() }()

	assert.Error(t, client.Handshake())
	assert.NoError(t, <-serverErr)
	assert.NoError(t, <-originErr)
}

// TestProgressionToProxy ensures that the proxied connection continues if the client never sends
// the completion signal. We test with a TCP listener as well to ensure that we are mirroring
// behavior of the origin server even when clients start a connection with something other than a
// TLS ClientHello.
func TestProgressionToProxy(t *testing.T) {
	listenTLS := func() (net.Listener, error) {
		return tls.Listen("tcp", "localhost:0", &tls.Config{Certificates: []tls.Certificate{cert}})
	}
	dialTLS := func(network, address string) (net.Conn, error) {
		return tls.Dial(network, address, &tls.Config{InsecureSkipVerify: true})
	}
	listenTCP := func() (net.Listener, error) { return net.Listen("tcp", "localhost:0") }

	t.Run("client closes TLS", func(t *testing.T) { progressionToProxyHelper(t, listenTLS, dialTLS, true) })
	t.Run("server closes TLS", func(t *testing.T) { progressionToProxyHelper(t, listenTLS, dialTLS, false) })
	t.Run("client closes TCP", func(t *testing.T) { progressionToProxyHelper(t, listenTCP, net.Dial, true) })
	t.Run("server closes TCP", func(t *testing.T) { progressionToProxyHelper(t, listenTCP, net.Dial, false) })
}

func progressionToProxyHelper(t *testing.T, listen func() (net.Listener, error),
	dial func(network, address string) (net.Conn, error), clientCloses bool) {

	t.Helper()
	t.Parallel()

	var (
		secret               [52]byte
		clientMsg, serverMsg = "hello from the client", "hello from the server"
	)

	_, err := rand.Read(secret[:])
	require.NoError(t, err)

	origin, err := listen()
	require.NoError(t, err)
	dialOrigin := func(context.Context) (net.Conn, error) {
		return net.Dial("tcp", origin.Addr().String())
	}

	rcvdFromClient := make(chan string, 1)
	originErr := make(chan error, 1)
	go func() {
		originErr <- func() error {
			conn, err := origin.Accept()
			if err != nil {
				return fmt.Errorf("accept error: %w", err)
			}
			if clientCloses {
				t.Cleanup(func() { conn.Close() })
			} else {
				defer conn.Close()
			}

			b := make([]byte, len(clientMsg))
			n, err := conn.Read(b)
			if err != nil {
				return fmt.Errorf("read error: %w", err)
			}
			rcvdFromClient <- string(b[:n])

			if _, err := conn.Write([]byte(serverMsg)); err != nil {
				return fmt.Errorf("write error: %w", err)
			}
			return nil
		}()
	}()

	listenerCfg := ListenerConfig{DialOrigin: dialOrigin, Secret: secret}
	l, err := Listen("tcp", "localhost:0", listenerCfg)
	require.NoError(t, err)
	defer l.Close()

	// We expect the Handshake function to run for the duration of the test as it is serving as a
	// proxy to the origin.
	logger := newSafeLogger(t)
	go func() {
		conn, err := l.Accept()
		if err != nil {
			logger.logf("listener accept error: %v", err)
			return
		}
		if err := conn.(Conn).Handshake(); err != nil {
			logger.logf("listener handshake error: %v", err)
			return
		}
	}()

	rcvdFromServer, dialErr := func() (string, error) {
		conn, err := dial(l.Addr().Network(), l.Addr().String())
		if err != nil {
			return "", fmt.Errorf("dial error: %w", err)
		}
		if clientCloses {
			defer conn.Close()
		} else {
			t.Cleanup(func() { conn.Close() })
		}

		if _, err := conn.Write([]byte(clientMsg)); err != nil {
			return "", fmt.Errorf("write error: %w", err)
		}

		b := make([]byte, len(serverMsg))
		n, err := conn.Read(b)
		if err != nil {
			return "", fmt.Errorf("read error: %w", err)
		}
		return string(b[:n]), nil
	}()

	if allPassed(
		assert.NoError(t, dialErr),
		assert.NoError(t, <-originErr),
	) {
		assert.Equal(t, clientMsg, <-rcvdFromClient)
		assert.Equal(t, serverMsg, rcvdFromServer)
	}
}

type mitmListener struct {
	net.Listener
	onRead, onWrite func([]byte) error
}

func (l mitmListener) Accept() (net.Conn, error) {
	conn, err := l.Listener.Accept()
	if err != nil {
		return nil, err
	}
	return mitm(conn, l.onRead, l.onWrite), nil
}

type resumptionCheckingHandshaker struct {
	Config               *tls.Config
	resumedLastHandshake bool
}

func (h *resumptionCheckingHandshaker) Handshake(conn net.Conn) (*HandshakeResult, error) {
	tlsConn := tls.Client(conn, h.Config)
	if err := tlsConn.Handshake(); err != nil {
		return nil, err
	}
	h.resumedLastHandshake = tlsConn.ConnectionState().DidResume
	return &HandshakeResult{
		tlsConn.ConnectionState().Version, tlsConn.ConnectionState().CipherSuite,
	}, nil
}

type safeTestLogger struct {
	sync.Mutex
	testComplete bool
	t            *testing.T
}

func newSafeLogger(t *testing.T) *safeTestLogger {
	l := &safeTestLogger{t: t}
	t.Cleanup(func() {
		l.Lock()
		l.testComplete = true
		l.Unlock()
	})
	return l
}

func (l *safeTestLogger) logf(format string, a ...interface{}) {
	l.Lock()
	defer l.Unlock()
	if l.testComplete {
		return
	}
	l.t.Logf(format, a...)
}

// Intended to be used with testify/assert. For example:
//	if allPassed(
// 	  assert.NoError(t, foo()),
// 	  assert.NoError(t, bar()),
//   ) {
// 	  assert.NoError(t, onlyValidAfterFooBar())
//   }
func allPassed(bools ...bool) bool {
	for _, b := range bools {
		if !b {
			return false
		}
	}
	return true
}

func randomData(t *testing.T, len int) []byte {
	t.Helper()
	b := make([]byte, len)
	_, err := rand.Read(b)
	require.NoError(t, err)
	return b
}<|MERGE_RESOLUTION|>--- conflicted
+++ resolved
@@ -318,25 +318,6 @@
 	l := WrapListener(mitmListener{_l, onServerRead, onServerWrite}, listenerCfg)
 	defer l.Close()
 
-<<<<<<< HEAD
-	done := make(chan struct{})
-	defer close(done)
-	go func() {
-		for i := 0; i < 2; i++ {
-			conn, err := l.Accept()
-			require.NoError(t, err)
-			go func() {
-				// Avoid polluting test output by ensuring blocked I/O is cleaned up.
-				<-done
-				conn.Close()
-			}()
-			go func() {
-				// Try to write, but don't check for write errors. This message will only make it to
-				// the client if our replay detection is broken. We would see it in a check below.
-				conn.Write([]byte(serverMsg))
-			}()
-		}
-=======
 	listenerErr := make(chan error, 1)
 	go func() {
 		listenerErr <- func() error {
@@ -345,6 +326,8 @@
 				if err != nil {
 					return fmt.Errorf("accept error for connection %d: %w", i, err)
 				}
+				// Ensure blocked I/O is cleaned up.
+				t.Cleanup(func() { conn.Close() })
 				go func() {
 					// Try to write, but don't check for write errors. This message will only make it to
 					// the client if our replay detection is broken. We would see it in a check below.
@@ -354,7 +337,6 @@
 			}
 			return nil
 		}()
->>>>>>> 4018c920
 	}()
 
 	rcvdFromOrigin, dialErr := func() (string, error) {
